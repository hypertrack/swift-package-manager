/*
 This source file is part of the Swift.org open source project

 Copyright 2015 - 2016 Apple Inc. and the Swift project authors
 Licensed under Apache License v2.0 with Runtime Library Exception

 See http://swift.org/LICENSE.txt for license information
 See http://swift.org/CONTRIBUTORS.txt for Swift project authors
*/

import XCTest

import Basic
import PackageModel
import Utility

extension String {
<<<<<<< HEAD
    // FIXME: It doesn't seem right for this to be an extension on String; it isn't inherent "string behavior".
    private var soname: String {
=======
    fileprivate var soname: String {
>>>>>>> b295acb9
        return "lib\(self).\(Product.dynamicLibraryExtension)"
    }
}

class ClangModulesTestCase: XCTestCase {
    func testSingleModuleFlatCLibrary() {
        fixture(name: "ClangModules/CLibraryFlat") { prefix in
            XCTAssertBuilds(prefix)
            XCTAssertFileExists(prefix.appending(".build").appending("debug").appending("CLibraryFlat".soname))
        }
    }
    
    func testSingleModuleCLibraryInSources() {
        fixture(name: "ClangModules/CLibrarySources") { prefix in
            XCTAssertBuilds(prefix)
            XCTAssertFileExists(prefix.appending(".build").appending("debug").appending("CLibrarySources".soname))
        }
    }
    
    func testMixedSwiftAndC() {
        fixture(name: "ClangModules/SwiftCMixed") { prefix in
            XCTAssertBuilds(prefix)
            XCTAssertFileExists(prefix.appending(".build/debug").appending("SeaLib".soname))
            XCTAssertFileExists(prefix.appending(".build/debug").appending("SeaExec"))
            var output = try popen([prefix.appending(".build/debug").appending("SeaExec").asString])
            XCTAssertEqual(output, "a = 5\n")
            output = try popen([prefix.appending(".build/debug").appending("CExec").asString])
            XCTAssertEqual(output, "5")
        }
    }
    
    func testExternalSimpleCDep() {
        fixture(name: "DependencyResolution/External/SimpleCDep") { prefix in
            XCTAssertBuilds(prefix.appending("Bar"))
            XCTAssertFileExists(prefix.appending("Bar/.build/debug").appending("Bar"))
            XCTAssertFileExists(prefix.appending("Bar/.build/debug").appending("Foo".soname))
            XCTAssertDirectoryExists(prefix.appending("Bar/Packages/Foo-1.2.3"))
        }
    }
    
    func testiquoteDep() {
        fixture(name: "ClangModules/CLibraryiquote") { prefix in
            XCTAssertBuilds(prefix)
            XCTAssertFileExists(prefix.appending(".build/debug").appending("Foo".soname))
            XCTAssertFileExists(prefix.appending(".build/debug").appending("Bar".soname))
            XCTAssertFileExists(prefix.appending(".build").appending("debug").appending("Bar with spaces".soname))
        }
    }
    
    func testCUsingCDep() {
        fixture(name: "DependencyResolution/External/CUsingCDep") { prefix in
            XCTAssertBuilds(prefix.appending("Bar"))
            XCTAssertFileExists(prefix.appending("Bar/.build/debug").appending("Foo".soname))
            XCTAssertDirectoryExists(prefix.appending("Bar/Packages/Foo-1.2.3"))
        }
    }
    
    func testCExecutable() {
        fixture(name: "ValidLayouts/SingleModule/CExecutable") { prefix in
            XCTAssertBuilds(prefix)
            XCTAssertFileExists(prefix.appending(".build/debug/CExecutable"))
            let output = try popen([prefix.appending(".build/debug/CExecutable").asString])
            XCTAssertEqual(output, "hello 5")
        }
    }
    
    func testCUsingCDep2() {
        //The C dependency "Foo" has different layout
        fixture(name: "DependencyResolution/External/CUsingCDep2") { prefix in
            XCTAssertBuilds(prefix.appending("Bar"))
            XCTAssertFileExists(prefix.appending("Bar/.build/debug").appending("Foo".soname))
            XCTAssertDirectoryExists(prefix.appending("Bar/Packages/Foo-1.2.3"))
        }
    }
    
    func testModuleMapGenerationCases() {
        fixture(name: "ClangModules/ModuleMapGenerationCases") { prefix in
            XCTAssertBuilds(prefix)
            XCTAssertFileExists(prefix.appending(".build").appending("debug").appending("UmbrellaHeader".soname))
            XCTAssertFileExists(prefix.appending(".build").appending("debug").appending("FlatInclude".soname))
            XCTAssertFileExists(prefix.appending(".build").appending("debug").appending("UmbellaModuleNameInclude".soname))
            XCTAssertFileExists(prefix.appending(".build").appending("debug").appending("NoIncludeDir".soname))
            XCTAssertFileExists(prefix.appending(".build").appending("debug").appending("Baz"))
        }
    }

    func testCanForwardExtraFlagsToClang() {
        // Try building a fixture which needs extra flags to be able to build.
        fixture(name: "ClangModules/CDynamicLookup") { prefix in
            XCTAssertBuilds(prefix, Xld: ["-undefined", "dynamic_lookup"])
            XCTAssertFileExists(prefix.appending(".build").appending("debug").appending("CDynamicLookup".soname))
        }
    }

    static var allTests = [
        ("testSingleModuleFlatCLibrary", testSingleModuleFlatCLibrary),
        ("testSingleModuleCLibraryInSources", testSingleModuleCLibraryInSources),
        ("testMixedSwiftAndC", testMixedSwiftAndC),
        ("testExternalSimpleCDep", testExternalSimpleCDep),
        ("testiquoteDep", testiquoteDep),
        ("testCUsingCDep", testCUsingCDep),
        ("testCExecutable", testCExecutable),
        ("testModuleMapGenerationCases", testModuleMapGenerationCases),
        ("testCanForwardExtraFlagsToClang", testCanForwardExtraFlagsToClang),
    ]
}<|MERGE_RESOLUTION|>--- conflicted
+++ resolved
@@ -15,12 +15,8 @@
 import Utility
 
 extension String {
-<<<<<<< HEAD
     // FIXME: It doesn't seem right for this to be an extension on String; it isn't inherent "string behavior".
-    private var soname: String {
-=======
     fileprivate var soname: String {
->>>>>>> b295acb9
         return "lib\(self).\(Product.dynamicLibraryExtension)"
     }
 }
